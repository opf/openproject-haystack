"""API routes for the Haystack application."""

<<<<<<< HEAD
from fastapi import APIRouter, HTTPException, Header
from src.api.schemas import (
=======
from fastapi import APIRouter, HTTPException
from src.models.schemas import (
>>>>>>> c1b6f3de
    GenerationRequest, GenerationResponse, HealthResponse,
    ChatCompletionRequest, ChatCompletionResponse, ChatMessage, ChatChoice,
    Usage, ModelsResponse, ModelInfo, ErrorResponse, ErrorDetail,
    ProjectStatusReportRequest, ProjectStatusReportResponse,
    SuggestRequest, SuggestResponse
)
from src.pipelines.generation import generation_pipeline
from src.services.openproject_client import OpenProjectClient, OpenProjectAPIError
import uuid
import logging
<<<<<<< HEAD
from typing import Optional
from src.pipelines.suggestion import pipeline
=======
>>>>>>> c1b6f3de

logger = logging.getLogger(__name__)
router = APIRouter()


@router.get("/health", response_model=HealthResponse)
def health_check():
    """Health check endpoint."""
    return HealthResponse(status="ok")


@router.post("/generate", response_model=GenerationResponse)
def generate_text(request: GenerationRequest):
    """Generate text from a prompt.

    Args:
        request: The generation request containing the prompt

    Returns:
        Generated text response
    """
    try:
        response = generation_pipeline.generate(request.prompt)
        return GenerationResponse(response=response)
    except Exception as e:
        raise HTTPException(status_code=500, detail=str(e))


# OpenAI-compatible endpoints

@router.post("/v1/chat/completions", response_model=ChatCompletionResponse)
def create_chat_completion(request: ChatCompletionRequest):
    """Create a chat completion (OpenAI-compatible endpoint).

    Args:
        request: Chat completion request with messages and parameters

    Returns:
        Chat completion response in OpenAI format
    """
    try:
        # Validate that we have at least one message
        if not request.messages:
            raise HTTPException(
                status_code=400,
                detail={
                    "error": {
                        "message": "At least one message is required",
                        "type": "invalid_request_error",
                        "param": "messages",
                        "code": "missing_required_parameter"
                    }
                }
            )

        # Generate response using the pipeline
        response_text, usage_info = generation_pipeline.chat_completion(request)

        # Create response in OpenAI format
        completion_id = f"chatcmpl-{uuid.uuid4().hex[:29]}"

        response = ChatCompletionResponse(
            id=completion_id,
            model=request.model,
            choices=[
                ChatChoice(
                    index=0,
                    message=ChatMessage(
                        role="assistant",
                        content=response_text
                    ),
                    finish_reason="stop"
                )
            ],
            usage=Usage(**usage_info)
        )

        return response

    except HTTPException:
        raise
    except Exception as e:
        logger.error(f"Error in chat completion: {str(e)}")
        raise HTTPException(
            status_code=500,
            detail={
                "error": {
                    "message": f"Internal server error: {str(e)}",
                    "type": "internal_error",
                    "code": "internal_error"
                }
            }
        )


# RAG Management endpoints

@router.post("/rag/initialize")
def initialize_rag_system():
    """Initialize the RAG system by loading PMFlex documents.
    
    Returns:
        Initialization status and results
    """
    try:
        from src.pipelines.rag_pipeline import rag_pipeline
        result = rag_pipeline.initialize()
        
        return {
            "status": "success",
            "message": "RAG system initialization completed",
            "result": result
        }
        
    except Exception as e:
        logger.error(f"Error initializing RAG system: {str(e)}")
        raise HTTPException(
            status_code=500,
            detail={
                "error": {
                    "message": f"Failed to initialize RAG system: {str(e)}",
                    "type": "rag_initialization_error",
                    "code": "rag_init_failed"
                }
            }
        )


@router.get("/rag/status")
def get_rag_status():
    """Get the current status of the RAG system.
    
    Returns:
        RAG system status and statistics
    """
    try:
        from src.pipelines.rag_pipeline import rag_pipeline
        stats = rag_pipeline.get_pipeline_stats()
        validation = rag_pipeline.validate_setup()
        
        return {
            "status": "success",
            "pipeline_stats": stats,
            "validation": validation
        }
        
    except Exception as e:
        logger.error(f"Error getting RAG status: {str(e)}")
        raise HTTPException(
            status_code=500,
            detail={
                "error": {
                    "message": f"Failed to get RAG status: {str(e)}",
                    "type": "rag_status_error",
                    "code": "rag_status_failed"
                }
            }
        )


@router.post("/rag/refresh")
def refresh_rag_documents():
    """Refresh the RAG document index.
    
    Returns:
        Refresh operation results
    """
    try:
        from src.pipelines.rag_pipeline import rag_pipeline
        result = rag_pipeline.refresh_documents()
        
        return {
            "status": "success",
            "message": "Document refresh completed",
            "result": result
        }
        
    except Exception as e:
        logger.error(f"Error refreshing RAG documents: {str(e)}")
        raise HTTPException(
            status_code=500,
            detail={
                "error": {
                    "message": f"Failed to refresh documents: {str(e)}",
                    "type": "rag_refresh_error",
                    "code": "rag_refresh_failed"
                }
            }
        )


@router.post("/rag/search")
def search_rag_documents(query: str, max_results: int = 5):
    """Search RAG documents for specific information.
    
    Args:
        query: Search query string
        max_results: Maximum number of results to return
        
    Returns:
        Search results from RAG system
    """
    try:
        from src.pipelines.rag_pipeline import rag_pipeline
        results = rag_pipeline.search_documents(query, max_results)
        
        return {
            "status": "success",
            "query": query,
            "results": results,
            "total_results": len(results)
        }
        
    except Exception as e:
        logger.error(f"Error searching RAG documents: {str(e)}")
        raise HTTPException(
            status_code=500,
            detail={
                "error": {
                    "message": f"Failed to search documents: {str(e)}",
                    "type": "rag_search_error",
                    "code": "rag_search_failed"
                }
            }
        )


# Project Status Report endpoint

@router.post("/generate-project-status-report", response_model=ProjectStatusReportResponse)
async def generate_project_status_report(
    request: ProjectStatusReportRequest
):
    """Generate a project status report from OpenProject work packages.

    Args:
<<<<<<< HEAD
        request: Project status report request with project ID and base URL
        authorization: Bearer token for OpenProject API authentication

=======
        request: Project status report request with project info and OpenProject instance info
        
>>>>>>> c1b6f3de
    Returns:
        Generated project status report
    """
    try:
<<<<<<< HEAD
        # Validate authorization header
        if not authorization:
            raise HTTPException(
                status_code=401,
                detail={
                    "error": {
                        "message": "Authorization header is required",
                        "type": "authentication_error",
                        "code": "missing_authorization"
                    }
                }
            )

        # Extract API key from Bearer token
        if not authorization.startswith("Bearer "):
            raise HTTPException(
                status_code=401,
                detail={
                    "error": {
                        "message": "Authorization header must be in format 'Bearer <token>'",
                        "type": "authentication_error",
                        "code": "invalid_authorization_format"
                    }
                }
            )

        api_key = authorization[7:]  # Remove "Bearer " prefix

        if not api_key:
=======
        # Extract values from the new request structure
        project_id = request.project.id
        project_type = request.project.type
        base_url = request.openproject.base_url
        user_token = request.openproject.user_token
        
        # Validate user token
        if not user_token:
>>>>>>> c1b6f3de
            raise HTTPException(
                status_code=401,
                detail={
                    "error": {
                        "message": "OpenProject user token is required",
                        "type": "authentication_error",
                        "code": "missing_user_token"
                    }
                }
            )

        # Initialize OpenProject client
        openproject_client = OpenProjectClient(
            base_url=base_url,
            api_key=user_token
        )
<<<<<<< HEAD

        logger.info(f"Generating project status report for project {request.project_id}")

=======
        
        logger.info(f"Generating project status report for project {project_id} (type: {project_type})")
        
>>>>>>> c1b6f3de
        # Fetch work packages from OpenProject
        try:
            work_packages = await openproject_client.get_work_packages(str(project_id))
            logger.info(f"Fetched {len(work_packages)} work packages")
        except OpenProjectAPIError as e:
            logger.error(f"OpenProject API error: {e.message}")

            # Map OpenProject API errors to appropriate HTTP status codes
            if e.status_code == 401:
                raise HTTPException(status_code=401, detail={
                    "error": {
                        "message": e.message,
                        "type": "authentication_error",
                        "code": "invalid_api_key"
                    }
                })
            elif e.status_code == 403:
                raise HTTPException(status_code=403, detail={
                    "error": {
                        "message": e.message,
                        "type": "permission_error",
                        "code": "insufficient_permissions"
                    }
                })
            elif e.status_code == 404:
                raise HTTPException(status_code=404, detail={
                    "error": {
                        "message": e.message,
                        "type": "not_found_error",
                        "code": "project_not_found"
                    }
                })
            elif e.status_code == 503:
                raise HTTPException(status_code=503, detail={
                    "error": {
                        "message": e.message,
                        "type": "service_unavailable_error",
                        "code": "openproject_unavailable"
                    }
                })
            else:
                raise HTTPException(status_code=500, detail={
                    "error": {
                        "message": f"OpenProject API error: {e.message}",
                        "type": "external_api_error",
                        "code": "openproject_api_error"
                    }
                })

        # Generate project status report using LLM
        try:
            report_text, analysis = generation_pipeline.generate_project_status_report(
                project_id=str(project_id),
                project_type=project_type,
                openproject_base_url=base_url,
                work_packages=work_packages
            )
<<<<<<< HEAD

            logger.info(f"Successfully generated project status report for project {request.project_id}")

=======
            
            logger.info(f"Successfully generated project status report for project {project_id}")
            
>>>>>>> c1b6f3de
            return ProjectStatusReportResponse(
                project_id=project_id,
                project_type=project_type,
                report=report_text,
                work_packages_analyzed=len(work_packages),
                openproject_base_url=base_url
            )

        except Exception as e:
            logger.error(f"Error generating report: {str(e)}")
            raise HTTPException(
                status_code=500,
                detail={
                    "error": {
                        "message": f"Failed to generate report: {str(e)}",
                        "type": "report_generation_error",
                        "code": "llm_generation_failed"
                    }
                }
            )

    except HTTPException:
        raise
    except Exception as e:
        logger.error(f"Unexpected error in project status report generation: {str(e)}")
        raise HTTPException(
            status_code=500,
            detail={
                "error": {
                    "message": f"Internal server error: {str(e)}",
                    "type": "internal_error",
                    "code": "internal_error"
                }
            }
        )


@router.get("/v1/models", response_model=ModelsResponse)
def list_models():
    """List available models (OpenAI-compatible endpoint).

    Returns:
        List of available models in OpenAI format
    """
    try:
        available_models = generation_pipeline.get_available_models()

        models = [
            ModelInfo(id=model_id)
            for model_id in available_models
        ]

        return ModelsResponse(data=models)

    except Exception as e:
        logger.error(f"Error listing models: {str(e)}")
        raise HTTPException(
            status_code=500,
            detail={
                "error": {
                    "message": f"Internal server error: {str(e)}",
                    "type": "internal_error",
                    "code": "internal_error"
                }
            }
        )


# Additional OpenAI-compatible endpoints for completeness

@router.get("/v1/models/{model_id}")
def get_model(model_id: str):
    """Get specific model information (OpenAI-compatible endpoint).

    Args:
        model_id: The model ID to retrieve

    Returns:
        Model information
    """
    try:
        available_models = generation_pipeline.get_available_models()

        if model_id not in available_models:
            raise HTTPException(
                status_code=404,
                detail={
                    "error": {
                        "message": f"Model '{model_id}' not found",
                        "type": "invalid_request_error",
                        "param": "model",
                        "code": "model_not_found"
                    }
                }
            )

        return ModelInfo(id=model_id)

    except HTTPException:
        raise
    except Exception as e:
        logger.error(f"Error getting model {model_id}: {str(e)}")
        raise HTTPException(
            status_code=500,
            detail={
                "error": {
                    "message": f"Internal server error: {str(e)}",
                    "type": "internal_error",
                    "code": "internal_error"
                }
            }
        )

@router.post("/evaluate-projects-similarities", response_model=SuggestResponse)
def suggest_endpoint(request: SuggestRequest):
    try:
        result = pipeline.suggest(str(request.project_id))
        return result
    except Exception as e:
        raise HTTPException(status_code=500, detail=str(e))<|MERGE_RESOLUTION|>--- conflicted
+++ resolved
@@ -1,12 +1,7 @@
 """API routes for the Haystack application."""
 
-<<<<<<< HEAD
-from fastapi import APIRouter, HTTPException, Header
-from src.api.schemas import (
-=======
 from fastapi import APIRouter, HTTPException
 from src.models.schemas import (
->>>>>>> c1b6f3de
     GenerationRequest, GenerationResponse, HealthResponse,
     ChatCompletionRequest, ChatCompletionResponse, ChatMessage, ChatChoice,
     Usage, ModelsResponse, ModelInfo, ErrorResponse, ErrorDetail,
@@ -17,11 +12,7 @@
 from src.services.openproject_client import OpenProjectClient, OpenProjectAPIError
 import uuid
 import logging
-<<<<<<< HEAD
-from typing import Optional
 from src.pipelines.suggestion import pipeline
-=======
->>>>>>> c1b6f3de
 
 logger = logging.getLogger(__name__)
 router = APIRouter()
@@ -122,20 +113,20 @@
 @router.post("/rag/initialize")
 def initialize_rag_system():
     """Initialize the RAG system by loading PMFlex documents.
-    
+
     Returns:
         Initialization status and results
     """
     try:
         from src.pipelines.rag_pipeline import rag_pipeline
         result = rag_pipeline.initialize()
-        
+
         return {
             "status": "success",
             "message": "RAG system initialization completed",
             "result": result
         }
-        
+
     except Exception as e:
         logger.error(f"Error initializing RAG system: {str(e)}")
         raise HTTPException(
@@ -153,7 +144,7 @@
 @router.get("/rag/status")
 def get_rag_status():
     """Get the current status of the RAG system.
-    
+
     Returns:
         RAG system status and statistics
     """
@@ -161,13 +152,13 @@
         from src.pipelines.rag_pipeline import rag_pipeline
         stats = rag_pipeline.get_pipeline_stats()
         validation = rag_pipeline.validate_setup()
-        
+
         return {
             "status": "success",
             "pipeline_stats": stats,
             "validation": validation
         }
-        
+
     except Exception as e:
         logger.error(f"Error getting RAG status: {str(e)}")
         raise HTTPException(
@@ -185,20 +176,20 @@
 @router.post("/rag/refresh")
 def refresh_rag_documents():
     """Refresh the RAG document index.
-    
+
     Returns:
         Refresh operation results
     """
     try:
         from src.pipelines.rag_pipeline import rag_pipeline
         result = rag_pipeline.refresh_documents()
-        
+
         return {
             "status": "success",
             "message": "Document refresh completed",
             "result": result
         }
-        
+
     except Exception as e:
         logger.error(f"Error refreshing RAG documents: {str(e)}")
         raise HTTPException(
@@ -216,25 +207,25 @@
 @router.post("/rag/search")
 def search_rag_documents(query: str, max_results: int = 5):
     """Search RAG documents for specific information.
-    
+
     Args:
         query: Search query string
         max_results: Maximum number of results to return
-        
+
     Returns:
         Search results from RAG system
     """
     try:
         from src.pipelines.rag_pipeline import rag_pipeline
         results = rag_pipeline.search_documents(query, max_results)
-        
+
         return {
             "status": "success",
             "query": query,
             "results": results,
             "total_results": len(results)
         }
-        
+
     except Exception as e:
         logger.error(f"Error searching RAG documents: {str(e)}")
         raise HTTPException(
@@ -258,58 +249,20 @@
     """Generate a project status report from OpenProject work packages.
 
     Args:
-<<<<<<< HEAD
-        request: Project status report request with project ID and base URL
-        authorization: Bearer token for OpenProject API authentication
-
-=======
         request: Project status report request with project info and OpenProject instance info
-        
->>>>>>> c1b6f3de
+
     Returns:
         Generated project status report
     """
     try:
-<<<<<<< HEAD
-        # Validate authorization header
-        if not authorization:
-            raise HTTPException(
-                status_code=401,
-                detail={
-                    "error": {
-                        "message": "Authorization header is required",
-                        "type": "authentication_error",
-                        "code": "missing_authorization"
-                    }
-                }
-            )
-
-        # Extract API key from Bearer token
-        if not authorization.startswith("Bearer "):
-            raise HTTPException(
-                status_code=401,
-                detail={
-                    "error": {
-                        "message": "Authorization header must be in format 'Bearer <token>'",
-                        "type": "authentication_error",
-                        "code": "invalid_authorization_format"
-                    }
-                }
-            )
-
-        api_key = authorization[7:]  # Remove "Bearer " prefix
-
-        if not api_key:
-=======
         # Extract values from the new request structure
         project_id = request.project.id
         project_type = request.project.type
         base_url = request.openproject.base_url
         user_token = request.openproject.user_token
-        
+
         # Validate user token
         if not user_token:
->>>>>>> c1b6f3de
             raise HTTPException(
                 status_code=401,
                 detail={
@@ -326,15 +279,9 @@
             base_url=base_url,
             api_key=user_token
         )
-<<<<<<< HEAD
-
-        logger.info(f"Generating project status report for project {request.project_id}")
-
-=======
-        
+
         logger.info(f"Generating project status report for project {project_id} (type: {project_type})")
-        
->>>>>>> c1b6f3de
+
         # Fetch work packages from OpenProject
         try:
             work_packages = await openproject_client.get_work_packages(str(project_id))
@@ -392,15 +339,9 @@
                 openproject_base_url=base_url,
                 work_packages=work_packages
             )
-<<<<<<< HEAD
-
-            logger.info(f"Successfully generated project status report for project {request.project_id}")
-
-=======
-            
+
             logger.info(f"Successfully generated project status report for project {project_id}")
-            
->>>>>>> c1b6f3de
+
             return ProjectStatusReportResponse(
                 project_id=project_id,
                 project_type=project_type,
